// 공통 API 래퍼 - Gateway를 통해 모든 서비스에 접근
<<<<<<< HEAD
import { httpJson, httpText } from "./http";
=======
const BASE = process.env.NEXT_PUBLIC_API_URL || "http://localhost:8080";
>>>>>>> bc7ab3f8

// 기존 호환성을 위한 별칭
export const api = httpJson;
export const apiText = httpText;

// ===== API 함수들 =====
import type {
  IndicatorListResponse,
} from "@/types/report";

export const getAllIndicators = (): Promise<IndicatorListResponse> =>
  api("/api/report/indicators");

// ===== Assessment API 함수들 =====
import type { KesgResponse, AssessmentRequest, AssessmentSubmissionResponse } from "@/types/assessment";

// KESG 문항 목록 조회
export const getKesgItems = (): Promise<KesgResponse> =>
  api("/api/assessment/kesg");

// 특정 KESG 문항 조회
export const getKesgItemById = (itemId: number) =>
  api(`/api/assessment/kesg/${itemId}`);

// 자가진단 응답 제출
export const submitAssessment = (request: AssessmentRequest): Promise<AssessmentSubmissionResponse[]> =>
  api("/api/assessment/", {
    method: "POST",
    body: JSON.stringify(request),
  });

// 회사별 자가진단 결과 조회
export const getCompanyResults = (companyName: string): Promise<{ assessment_results: any[] }> =>
  api(`/api/assessment/assessment-results/${companyName}`);

// Assessment 서비스 상태 확인
export const checkAssessmentHealth = () =>
  api("/api/assessment/health");

// ===== Solution API 함수들 =====
import type { SolutionSubmissionResponse } from "@/types/assessment";

// 회사별 솔루션 조회
export const getCompanySolutions = (companyName: string): Promise<SolutionSubmissionResponse[]> =>
  api(`/api/solution/${companyName}`);

// 솔루션 생성
export const generateSolutions = (companyName: string): Promise<SolutionSubmissionResponse[]> =>
  api(`/api/solution/generate/${companyName}`, {
    method: "POST",
<<<<<<< HEAD
  });
=======
    body: JSON.stringify(body),
  });

// ===== 데이터 공유 API 함수들 =====
export const getSharingRequestsByProvider = (providerId: string, status?: string): Promise<any> =>
  api(`/sharing/provider/${providerId}${status ? `?status=${status}` : ''}`);

export const getSharingRequestsByRequester = (requesterId: string, status?: string): Promise<any> =>
  api(`/sharing/requester/${requesterId}${status ? `?status=${status}` : ''}`);

export const getSharingRequestById = (requestId: string): Promise<any> =>
  api(`/sharing/${requestId}`);

export const createSharingRequest = (requestData: any): Promise<any> =>
  api('/sharing/', {
    method: "POST",
    body: JSON.stringify(requestData),
  });

export const approveSharingRequest = (requestId: string, reviewerId: string, reviewerName: string, comment: string = ""): Promise<any> =>
  api(`/sharing/${requestId}/approve?reviewer_id=${reviewerId}&reviewer_name=${encodeURIComponent(reviewerName)}&comment=${encodeURIComponent(comment)}`, {
    method: "PUT",
  });

export const rejectSharingRequest = (requestId: string, reviewerId: string, reviewerName: string, comment: string = ""): Promise<any> =>
  api(`/sharing/${requestId}/reject?reviewer_id=${reviewerId}&reviewer_name=${encodeURIComponent(reviewerName)}&comment=${encodeURIComponent(comment)}`, {
    method: "PUT",
  });

export const reviewSharingRequest = (requestId: string, reviewData: any): Promise<any> =>
  api(`/sharing/${requestId}/review`, {
    method: "PUT",
    body: JSON.stringify(reviewData),
  });

export const sendApprovedData = (requestId: string, dataUrl: string): Promise<any> =>
  api(`/sharing/${requestId}/send?data_url=${encodeURIComponent(dataUrl)}`, {
    method: "POST",
  });

export const getPendingRequestsCount = (providerId: string): Promise<any> =>
  api(`/sharing/provider/${providerId}/pending-count`);

export const getSharingStats = (companyId: string, days: number = 30): Promise<any> =>
  api(`/sharing/stats/${companyId}?days=${days}`);

export const getSupplierChain = (parentCompanyId: string, chainLevel?: number): Promise<any> =>
  api(`/sharing/chain/${chainLevel || 0}`);

// ===== 핵심 협력사 관리 API 함수들 =====
export const toggleStrategicSupplier = (supplierId: string, isStrategic: boolean): Promise<any> =>
  api(`/sharing/suppliers/${supplierId}/strategic?is_strategic=${isStrategic}`, {
    method: "PUT",
  });

export const getStrategicSuppliers = (companyId: string): Promise<any> =>
  api(`/sharing/suppliers/strategic?company_id=${companyId}`);

// ===== 회사 관리 API 함수들 =====
export const getCompanies = (): Promise<any> =>
  api(`/sharing/companies`);
>>>>>>> bc7ab3f8
<|MERGE_RESOLUTION|>--- conflicted
+++ resolved
@@ -1,9 +1,5 @@
 // 공통 API 래퍼 - Gateway를 통해 모든 서비스에 접근
-<<<<<<< HEAD
 import { httpJson, httpText } from "./http";
-=======
-const BASE = process.env.NEXT_PUBLIC_API_URL || "http://localhost:8080";
->>>>>>> bc7ab3f8
 
 // 기존 호환성을 위한 별칭
 export const api = httpJson;
@@ -54,10 +50,6 @@
 export const generateSolutions = (companyName: string): Promise<SolutionSubmissionResponse[]> =>
   api(`/api/solution/generate/${companyName}`, {
     method: "POST",
-<<<<<<< HEAD
-  });
-=======
-    body: JSON.stringify(body),
   });
 
 // ===== 데이터 공유 API 함수들 =====
@@ -117,5 +109,4 @@
 
 // ===== 회사 관리 API 함수들 =====
 export const getCompanies = (): Promise<any> =>
-  api(`/sharing/companies`);
->>>>>>> bc7ab3f8
+  api(`/sharing/companies`);