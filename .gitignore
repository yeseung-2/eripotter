# See https://help.github.com/articles/ignoring-files/ for more about ignoring files.

# Dependencies
**/node_modules
**/.pnp
**/.pnp.*
**/.yarn/*
!**/.yarn/patches
!**/.yarn/plugins
!**/.yarn/releases
!**/.yarn/versions

# Testing
**/coverage

# Next.js
**/.next/
**/out/

# Production
**/build
**/dist

# Misc
.DS_Store
*.pem

# Debug logs
npm-debug.log*
yarn-debug.log*
yarn-error.log*
.pnpm-debug.log*
*.log

# Environment variables
.env*
.env.local
.env.development.local
.env.test.local
.env.production.local

# Vercel
.vercel

# TypeScript
*.tsbuildinfo
next-env.d.ts

# Python
__pycache__/
*.py[cod]
*$py.class
*.so
.Python
.pytest_cache/
.coverage
htmlcov/
.tox/
.nox/
.venv
venv/
ENV/

# IDE
.idea/
.vscode/
*.swp
*.swo

# Project specific
/llm/
/vectordb/
/document/
/data/

# Alembic
<<<<<<< HEAD
alembic/*.ini

# OAuth and Secret files
**/Oauth_result.txt
**/user_info.txt
**/*_result.txt
**/*_info.txt
**/token_*.txt
**/auth_*.txt
**/oauth_*.txt
=======
alembic/*.ini
>>>>>>> 6400f2e0
<|MERGE_RESOLUTION|>--- conflicted
+++ resolved
@@ -74,17 +74,4 @@
 /data/
 
 # Alembic
-<<<<<<< HEAD
-alembic/*.ini
-
-# OAuth and Secret files
-**/Oauth_result.txt
-**/user_info.txt
-**/*_result.txt
-**/*_info.txt
-**/token_*.txt
-**/auth_*.txt
-**/oauth_*.txt
-=======
-alembic/*.ini
->>>>>>> 6400f2e0
+alembic/*.ini