--- conflicted
+++ resolved
@@ -53,7 +53,6 @@
         }
     return {}
 
-<<<<<<< HEAD
 # 서비스 URL 설정
 ACCOUNT_SERVICE_URL = os.getenv("ACCOUNT_SERVICE_URL", "http://account-service:8001")
 ASSESSMENT_SERVICE_URL = os.getenv("ASSESSMENT_SERVICE_URL", "http://localhost:8002")
@@ -61,13 +60,6 @@
 REPORT_SERVICE_URL = os.getenv("REPORT_SERVICE_URL", "https://report-service-production-91aa.up.railway.app")
 logger.info(f"🔧 REPORT_SERVICE_URL 설정: {REPORT_SERVICE_URL}")
 TIMEOUT = float(os.getenv("UPSTREAM_TIMEOUT", "60"))
-=======
-ACCOUNT_SERVICE_URL = os.getenv("ACCOUNT_SERVICE_URL")
-ASSESSMENT_SERVICE_URL = os.getenv("ASSESSMENT_SERVICE_URL", "http://localhost:8002")
-CHATBOT_SERVICE_URL = os.getenv("CHATBOT_SERVICE_URL", "http://localhost:8003")
-SOLUTION_SERVICE_URL = os.getenv("SOLUTION_SERVICE_URL", "http://localhost:8009")
-TIMEOUT = float(os.getenv("UPSTREAM_TIMEOUT", "20"))
->>>>>>> e1b7406d
 
 @app.get("/health")
 async def health():
@@ -136,8 +128,7 @@
 @app.api_route("/api/account/{path:path}", methods=["GET", "POST", "PUT", "PATCH", "DELETE"])
 async def account_any(path: str, request: Request):
     return await _proxy(request, ACCOUNT_SERVICE_URL, path)
-
-<<<<<<< HEAD
+    
 @app.api_route("/api/assessment", methods=["GET", "POST", "PUT", "PATCH", "DELETE"])
 async def assessment_root(request: Request):
     return await _proxy(request, ASSESSMENT_SERVICE_URL, "/assessment")
@@ -147,19 +138,6 @@
     return await _proxy(request, ASSESSMENT_SERVICE_URL, f"/assessment/{path}")
 
 @app.api_route("/api/chatbot", methods=["GET", "POST", "PUT", "PATCH", "DELETE"])
-=======
-# ---- assessment-service 프록시 ----
-@app.api_route("/api/assessment", methods=["GET","POST","PUT","PATCH","DELETE"])
-async def assessment_root(request: Request):
-    return await _proxy(request, ASSESSMENT_SERVICE_URL, "/assessment")
-
-@app.api_route("/api/assessment/{path:path}", methods=["GET","POST","PUT","PATCH","DELETE"])
-async def assessment_any(path: str, request: Request):
-    return await _proxy(request, ASSESSMENT_SERVICE_URL, f"/assessment/{path}")
-
-# ---- chatbot-service 프록시 ----
-@app.api_route("/api/chatbot", methods=["GET","POST","PUT","PATCH","DELETE"])
->>>>>>> e1b7406d
 async def chatbot_root(request: Request):
     return await _proxy(request, CHATBOT_SERVICE_URL, "/")
 
@@ -167,7 +145,6 @@
 async def chatbot_any(path: str, request: Request):
     return await _proxy(request, CHATBOT_SERVICE_URL, path)
 
-<<<<<<< HEAD
 @app.api_route("/api/report", methods=["GET", "POST", "PUT", "PATCH", "DELETE"])
 async def report_root(request: Request):
     return await _proxy(request, REPORT_SERVICE_URL, "/")
@@ -179,15 +156,14 @@
     logger.info(f"📝 Path: {path}")
     return await _proxy(request, REPORT_SERVICE_URL, path)
 
-# Auth 라우터를 두 경로에 마운트
-app.include_router(auth_router, prefix="/api/auth")  # 프론트엔드 API 요청용
-app.include_router(auth_router, prefix="/auth")      # Google 콜백용
-=======
 # ---- solution-service 프록시 ----
 @app.api_route("/solution/{path:path}", methods=["GET","POST","PUT","PATCH","DELETE"])
 async def solution_any(path: str, request: Request):
     return await _proxy(request, SOLUTION_SERVICE_URL, f"/solution/{path}")
->>>>>>> e1b7406d
+
+# Auth 라우터를 두 경로에 마운트
+app.include_router(auth_router, prefix="/api/auth")  # 프론트엔드 API 요청용
+app.include_router(auth_router, prefix="/auth")      # Google 콜백용
 
 if __name__ == "__main__":
     import uvicorn
