from pydantic import BaseModel
<<<<<<< HEAD
from typing import List, Optional, Dict, Any
from datetime import datetime

class KesgItem(BaseModel):
    id: int
    item_name: str
    question_text: Optional[str] = None
    question_type: Optional[str] = None
    choices: Optional[Any] = None  # levels_json 또는 choices_json (리스트 또는 딕셔너리)
    category: Optional[str] = None
    weight: Optional[int] = 1

class KesgResponse(BaseModel):
    items: List[KesgItem]
    total_count: int

class AssessmentRequest(BaseModel):
    company_id: str
    responses: List[Dict[str, Any]]

class AssessmentResponse(BaseModel):
    id: str
    company_id: str
    created_at: datetime
    status: str

class AssessmentSubmission(BaseModel):
    company_id: str
    question_id: int
    question_type: str
    level_no: Optional[int] = None
    choice_ids: Optional[List[int]] = None
    score: int
=======
from typing import List, Optional, Dict
from datetime import datetime

class KesgItem(BaseModel):
    """KESG 항목 1개 - Repository의 KesgEntity 구조와 동일"""
    id: int
    classification: Optional[str] = None
    domain: Optional[str] = None
    category: Optional[str] = None
    item_name: Optional[str] = None
    item_desc: Optional[str] = None
    metric_desc: Optional[str] = None
    data_source: Optional[str] = None
    data_period: Optional[str] = None
    data_method: Optional[str] = None
    data_detail: Optional[str] = None
    question_type: Optional[str] = None
    levels_json: Optional[List[Dict]] = None
    choices_json: Optional[List[Dict]] = None
    scoring_json: Optional[Dict[str, object]] = None
    weight: Optional[float] = None

class KesgResponse(BaseModel):
    """KESG 항목 리스트 응답"""
    items: List[KesgItem]
    total_count: int

class AssessmentSubmissionRequest(BaseModel):
    """사용자가 제출하는 요청 데이터 - score는 백엔드에서 계산"""
    question_id: int
    question_type: str
    level_no: Optional[int] = None
    choice_ids: Optional[List[int]] = None

class AssessmentSubmissionResponse(BaseModel):
    """DB에 저장된 응답을 나타내는 응답 데이터"""
    id: int
    company_name: str
    question_id: int
    question_type: str
    level_no: Optional[int] = None
    choice_ids: Optional[List[int]] = None
    score: int
    timestamp: Optional[datetime] = None

class AssessmentRequest(BaseModel):
    """자가진단 응답 제출 요청"""
    company_name: str
    responses: List[AssessmentSubmissionRequest]

class AssessmentResponse(BaseModel):
    """자가진단 응답 제출 결과"""
    id: str
    company_name: str
    created_at: datetime
    status: str

>>>>>>> e1b7406d
<|MERGE_RESOLUTION|>--- conflicted
+++ resolved
@@ -1,39 +1,4 @@
 from pydantic import BaseModel
-<<<<<<< HEAD
-from typing import List, Optional, Dict, Any
-from datetime import datetime
-
-class KesgItem(BaseModel):
-    id: int
-    item_name: str
-    question_text: Optional[str] = None
-    question_type: Optional[str] = None
-    choices: Optional[Any] = None  # levels_json 또는 choices_json (리스트 또는 딕셔너리)
-    category: Optional[str] = None
-    weight: Optional[int] = 1
-
-class KesgResponse(BaseModel):
-    items: List[KesgItem]
-    total_count: int
-
-class AssessmentRequest(BaseModel):
-    company_id: str
-    responses: List[Dict[str, Any]]
-
-class AssessmentResponse(BaseModel):
-    id: str
-    company_id: str
-    created_at: datetime
-    status: str
-
-class AssessmentSubmission(BaseModel):
-    company_id: str
-    question_id: int
-    question_type: str
-    level_no: Optional[int] = None
-    choice_ids: Optional[List[int]] = None
-    score: int
-=======
 from typing import List, Optional, Dict
 from datetime import datetime
 
@@ -91,4 +56,3 @@
     created_at: datetime
     status: str
 
->>>>>>> e1b7406d
