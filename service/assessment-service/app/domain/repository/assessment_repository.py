--- conflicted
+++ resolved
@@ -1,296 +1,3 @@
-<<<<<<< HEAD
-from sqlalchemy import create_engine, text
-from sqlalchemy.exc import SQLAlchemyError
-import logging
-from typing import List, Dict, Any, Optional
-from ..model.assessment_model import KesgItem
-
-logger = logging.getLogger("assessment-repository")
-
-class AssessmentRepository:
-    def __init__(self, engine):
-        self.engine = engine
-    
-    def get_kesg_items(self) -> List[KesgItem]:
-        """kesg 테이블에서 모든 데이터 조회"""
-        try:
-            with self.engine.connect() as conn:
-                query = text("SELECT id, item_name, question_type, levels_json, choices_json FROM kesg ORDER BY id")
-                result = conn.execute(query)
-                
-                items = []
-                for row in result:
-                    # question_type에 따라 적절한 choices 데이터 설정
-                    choices_data = None
-                    if row.question_type in ['three_level', 'five_level']:
-                        choices_data = row.levels_json
-                    elif row.question_type == 'five_choice':
-                        choices_data = row.choices_json
-                    
-                    items.append(KesgItem(
-                        id=row.id,
-                        item_name=row.item_name,
-                        question_type=row.question_type,
-                        choices=choices_data,
-                        category="자가진단"
-                    ))
-                
-                logger.info(f"✅ kesg 테이블에서 {len(items)}개 항목 조회 성공")
-                return items
-                
-        except SQLAlchemyError as e:
-            logger.error(f"❌ kesg 테이블 조회 중 데이터베이스 오류: {e}")
-            raise
-        except Exception as e:
-            logger.error(f"❌ kesg 테이블 조회 중 예상치 못한 오류: {e}")
-            raise
-    
-    def get_kesg_item_by_id(self, item_id: int) -> Optional[KesgItem]:
-        """특정 ID의 kesg 항목 조회"""
-        try:
-            with self.engine.connect() as conn:
-                query = text("SELECT id, item_name, question_type, levels_json, choices_json FROM kesg WHERE id = :item_id")
-                result = conn.execute(query, {"item_id": item_id})
-                row = result.fetchone()
-                
-                if row:
-                    # question_type에 따라 적절한 choices 데이터 설정
-                    choices_data = None
-                    if row.question_type in ['three_level', 'five_level']:
-                        choices_data = row.levels_json
-                    elif row.question_type == 'five_choice':
-                        choices_data = row.choices_json
-                    
-                    return KesgItem(
-                        id=row.id,
-                        item_name=row.item_name,
-                        question_type=row.question_type,
-                        choices=choices_data,
-                        category="자가진단"
-                    )
-                return None
-                
-        except SQLAlchemyError as e:
-            logger.error(f"❌ kesg 항목 조회 중 데이터베이스 오류: {e}")
-            raise
-        except Exception as e:
-            logger.error(f"❌ kesg 항목 조회 중 예상치 못한 오류: {e}")
-            raise
-    
-    def save_assessment_responses(self, submissions: List[Dict[str, Any]]) -> bool:
-        """assessment 테이블에 응답 데이터 저장"""
-        try:
-            with self.engine.connect() as conn:
-                # 트랜잭션 시작
-                trans = conn.begin()
-                try:
-                    for submission in submissions:
-                        query = text("""
-                            INSERT INTO assessment (
-                                company_id, question_id, question_type, 
-                                level_no, choice_ids, score, timestamp
-                            ) VALUES (
-                                :company_id, :question_id, :question_type,
-                                :level_no, :choice_ids, :score, NOW()
-                            )
-                        """)
-                        
-                        conn.execute(query, {
-                            'company_id': submission['company_id'],
-                            'question_id': submission['question_id'],
-                            'question_type': submission['question_type'],
-                            'level_no': submission.get('level_no'),
-                            'choice_ids': submission.get('choice_ids'),
-                            'score': submission['score']
-                        })
-                    
-                    # 트랜잭션 커밋
-                    trans.commit()
-                    logger.info(f"✅ {len(submissions)}개 응답 데이터 저장 완료")
-                    return True
-                    
-                except Exception as e:
-                    # 오류 발생 시 롤백
-                    trans.rollback()
-                    logger.error(f"❌ 응답 데이터 저장 실패: {e}")
-                    raise
-                    
-        except SQLAlchemyError as e:
-            logger.error(f"❌ 데이터베이스 오류: {e}")
-            raise
-        except Exception as e:
-            logger.error(f"❌ 예상치 못한 오류: {e}")
-            raise
-    
-    def calculate_score(self, question_id: int, question_type: str, selected_value: Any) -> int:
-        """점수 계산"""
-        try:
-            with self.engine.connect() as conn:
-                # kesg 테이블에서 해당 문항의 levels_json 또는 scoring_json 조회
-                query = text("""
-                    SELECT levels_json, scoring_json 
-                    FROM kesg 
-                    WHERE id = :question_id
-                """)
-                result = conn.execute(query, {'question_id': question_id})
-                row = result.fetchone()
-                
-                if not row:
-                    logger.warning(f"⚠️ question_id {question_id}에 해당하는 kesg 데이터가 없습니다.")
-                    return 0
-                
-                if question_type in ['three_level', 'five_level']:
-                    # 단계형: levels_json에서 점수 계산
-                    levels_json = row.levels_json
-                    if isinstance(levels_json, list) and isinstance(selected_value, int):
-                        for level in levels_json:
-                            if level.get('level_no') == selected_value:
-                                return level.get('score', 0)
-                    return 0
-                    
-                elif question_type == 'five_choice':
-                    # 선택형: scoring_json에서 점수 계산
-                    scoring_json = row.scoring_json
-                    if isinstance(scoring_json, list) and isinstance(selected_value, list):
-                        total_score = 0
-                        for choice_id in selected_value:
-                            for choice in scoring_json:
-                                if choice.get('id') == choice_id:
-                                    total_score += choice.get('score', 0)
-                        return total_score
-                    return 0
-                    
-                else:
-                    logger.warning(f"⚠️ 알 수 없는 question_type: {question_type}")
-                    return 0
-                    
-        except SQLAlchemyError as e:
-            logger.error(f"❌ 점수 계산 중 데이터베이스 오류: {e}")
-            return 0
-        except Exception as e:
-            logger.error(f"❌ 점수 계산 중 예상치 못한 오류: {e}")
-            return 0
-    
-    def calculate_scores_batch(self, submissions: List[Dict[str, Any]]) -> List[Dict[str, Any]]:
-        """배치로 점수 계산 (성능 최적화)"""
-        try:
-            # 모든 question_id 수집
-            question_ids = [submission['question_id'] for submission in submissions]
-            
-            with self.engine.connect() as conn:
-                # 한 번의 쿼리로 모든 kesg 데이터 조회
-                query = text("""
-                    SELECT id, levels_json, scoring_json 
-                    FROM kesg 
-                    WHERE id = ANY(:question_ids)
-                """)
-                result = conn.execute(query, {'question_ids': question_ids})
-                kesg_data = {row.id: {'levels_json': row.levels_json, 'scoring_json': row.scoring_json} for row in result}
-                
-                # 각 submission에 대해 점수 계산
-                for submission in submissions:
-                    question_id = submission['question_id']
-                    question_type = submission['question_type']
-                    selected_value = submission.get('level_no') or submission.get('choice_ids')
-                    
-                    if question_id not in kesg_data:
-                        logger.warning(f"⚠️ question_id {question_id}에 해당하는 kesg 데이터가 없습니다.")
-                        submission['score'] = 0
-                        continue
-                    
-                    kesg_item = kesg_data[question_id]
-                    
-                    if question_type in ['three_level', 'five_level']:
-                        # 단계형: levels_json에서 점수 계산
-                        levels_json = kesg_item['levels_json']
-                        if isinstance(levels_json, list) and isinstance(selected_value, int):
-                            for level in levels_json:
-                                if level.get('level_no') == selected_value:
-                                    submission['score'] = level.get('score', 0)
-                                    break
-                            else:
-                                submission['score'] = 0
-                        else:
-                            submission['score'] = 0
-                            
-                    elif question_type == 'five_choice':
-                        # 선택형: scoring_json에서 점수 계산
-                        scoring_json = kesg_item['scoring_json']
-                        if isinstance(scoring_json, list) and isinstance(selected_value, list):
-                            total_score = 0
-                            for choice_id in selected_value:
-                                for choice in scoring_json:
-                                    if choice.get('id') == choice_id:
-                                        total_score += choice.get('score', 0)
-                            submission['score'] = total_score
-                        else:
-                            submission['score'] = 0
-                            
-                    else:
-                        logger.warning(f"⚠️ 알 수 없는 question_type: {question_type}")
-                        submission['score'] = 0
-                
-                return submissions
-                    
-        except SQLAlchemyError as e:
-            logger.error(f"❌ 배치 점수 계산 중 데이터베이스 오류: {e}")
-            # 오류 시 기본 점수 0으로 설정
-            for submission in submissions:
-                submission['score'] = 0
-            return submissions
-        except Exception as e:
-            logger.error(f"❌ 배치 점수 계산 중 예상치 못한 오류: {e}")
-            # 오류 시 기본 점수 0으로 설정
-            for submission in submissions:
-                submission['score'] = 0
-            return submissions
-    
-    def get_company_results(self, company_id: str) -> List[Dict[str, Any]]:
-        """특정 회사의 자가진단 결과 조회"""
-        try:
-            logger.info(f"📝 회사별 결과 조회 요청: company_id={company_id}")
-            
-            with self.engine.connect() as conn:
-                query = text("""
-                    SELECT 
-                        id,
-                        company_id,
-                        question_id,
-                        question_type,
-                        level_no,
-                        choice_ids,
-                        score,
-                        timestamp
-                    FROM assessment 
-                    WHERE company_id = :company_id
-                    ORDER BY timestamp DESC, question_id ASC
-                """)
-                
-                result = conn.execute(query, {'company_id': company_id})
-                results = []
-                
-                for row in result:
-                    results.append({
-                        'id': row.id,
-                        'company_id': row.company_id,
-                        'question_id': row.question_id,
-                        'question_type': row.question_type,
-                        'level_no': row.level_no,
-                        'choice_ids': row.choice_ids,
-                        'score': row.score,
-                        'timestamp': row.timestamp.isoformat() if row.timestamp else None
-                    })
-                
-                logger.info(f"✅ 회사별 결과 조회 성공: {len(results)}개 결과")
-                return results
-                
-        except SQLAlchemyError as e:
-            logger.error(f"❌ 회사별 결과 조회 중 데이터베이스 오류: {e}")
-            raise
-        except Exception as e:
-            logger.error(f"❌ 회사별 결과 조회 중 예상치 못한 오류: {e}")
-            raise
-=======
 """
 Assessment Repository - Mock Repository Layer
 DB 연결 없이 임시 데이터 반환
@@ -477,5 +184,4 @@
         print(f"🔍 Mock Repository: 저장된 모든 데이터: {self._storage}")
         results = [s for s in self._storage if s["company_name"] == company_name]
         print(f"🔍 Mock Repository: 조회 결과: {results}")
-        return results
->>>>>>> e1b7406d
+        return results