from fastapi import APIRouter
from ..domain.controller.account_controller import AccountController
<<<<<<< HEAD
=======
from ..domain.service.account_service import AccountService
from ..domain.repository.account_repository import AccountRepository
from ..domain.model.account_model import LoginData, SignupData, AccountResponse
from eripotter_common.database.base import get_db_engine
import logging

logger = logging.getLogger("account-router")

# DI 함수들
def get_account_repository() -> AccountRepository:
    """Account Repository 인스턴스 생성"""
    engine = get_db_engine()
    return AccountRepository(engine)

def get_account_service(repo: AccountRepository = Depends(get_account_repository)) -> AccountService:
    """Account Service 인스턴스 생성"""
    return AccountService(repo)

def get_account_controller(service: AccountService = Depends(get_account_service)) -> AccountController:
    """Account Controller 인스턴스 생성"""
    return AccountController(service)
>>>>>>> 080dd4a4

# 라우터 생성
router = APIRouter(
    prefix="/api/v1/accounts",
    tags=["accounts"]
)

# 컨트롤러 인스턴스 생성 및 라우터 등록
account_controller = AccountController()
router.include_router(account_controller.router)<|MERGE_RESOLUTION|>--- conflicted
+++ resolved
@@ -1,29 +1,7 @@
 from fastapi import APIRouter
 from ..domain.controller.account_controller import AccountController
-<<<<<<< HEAD
-=======
-from ..domain.service.account_service import AccountService
-from ..domain.repository.account_repository import AccountRepository
-from ..domain.model.account_model import LoginData, SignupData, AccountResponse
-from eripotter_common.database.base import get_db_engine
-import logging
 
 logger = logging.getLogger("account-router")
-
-# DI 함수들
-def get_account_repository() -> AccountRepository:
-    """Account Repository 인스턴스 생성"""
-    engine = get_db_engine()
-    return AccountRepository(engine)
-
-def get_account_service(repo: AccountRepository = Depends(get_account_repository)) -> AccountService:
-    """Account Service 인스턴스 생성"""
-    return AccountService(repo)
-
-def get_account_controller(service: AccountService = Depends(get_account_service)) -> AccountController:
-    """Account Controller 인스턴스 생성"""
-    return AccountController(service)
->>>>>>> 080dd4a4
 
 # 라우터 생성
 router = APIRouter(
